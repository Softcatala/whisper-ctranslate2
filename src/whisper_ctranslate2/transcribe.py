--- conflicted
+++ resolved
@@ -53,11 +53,8 @@
     vad_min_speech_duration_ms: Optional[int]
     vad_max_speech_duration_s: Optional[int]
     vad_min_silence_duration_ms: Optional[int]
-<<<<<<< HEAD
     print_segment_as_json: Optional[bool]
-=======
     multilingual: bool
->>>>>>> 863d8d6f
 
 
 class Transcribe:
