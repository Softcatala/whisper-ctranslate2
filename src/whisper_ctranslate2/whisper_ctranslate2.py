--- conflicted
+++ resolved
@@ -79,11 +79,8 @@
         vad_min_speech_duration_ms=args.pop("vad_min_speech_duration_ms"),
         vad_max_speech_duration_s=args.pop("vad_max_speech_duration_s"),
         vad_min_silence_duration_ms=args.pop("vad_min_silence_duration_ms"),
-<<<<<<< HEAD
         print_segment_as_json=args.pop("segments_as_json"),
-=======
         multilingual=args.pop("multilingual"),
->>>>>>> 863d8d6f
     )
 
 
