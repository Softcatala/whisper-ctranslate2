--- conflicted
+++ resolved
@@ -164,11 +164,7 @@
         with tempfile.TemporaryDirectory() as directory:
             _file = "gossos"
             cmd = (
-<<<<<<< HEAD
-                f"cd {directory} && whisper-ctranslate2 {path}/{_file}.mp3 --device cpu --compute_type float32 --vad_filter True"
-=======
                 f"cd {directory} && whisper-ctranslate2 {path}/{_file}.mp3 --device cpu --compute_type float32 --vad_filter True --vad_threshold 0.5"
->>>>>>> 863d8d6f
                 f" --vad_min_speech_duration_ms 2000 --vad_max_speech_duration_s 50000 --output_dir {directory}"
             )
             os.system(cmd)
